--- conflicted
+++ resolved
@@ -43,11 +43,7 @@
             }
             converted_songs.append(converted_song)
 
-<<<<<<< HEAD
-        with patch('builtins.print'):
-=======
-        with patch("builtins.print"):
->>>>>>> 33145b17
+        with patch("builtins.print"):
             filtered_songs = dislike_manager.filter_disliked_songs(converted_songs)
 
         # Should have 2 songs left (song1 and song3)
@@ -63,11 +59,7 @@
         config_file = os.path.join(temp_dir, "config.ini")
         auth_manager = AuthManager(config_file=config_file)
 
-<<<<<<< HEAD
-        with patch('builtins.print'):
-=======
-        with patch("builtins.print"):
->>>>>>> 33145b17
+        with patch("builtins.print"):
             auth_manager.enable_auth("oauth")
 
         # Setup playlist manager
@@ -119,14 +111,7 @@
         config_file = os.path.join(temp_dir, "config.ini")
         oauth_file = os.path.join(temp_dir, "oauth.json")
 
-<<<<<<< HEAD
-        auth_manager = AuthManager(
-            oauth_file=oauth_file,
-            config_file=config_file
-        )
-=======
         auth_manager = AuthManager(oauth_file=oauth_file, config_file=config_file)
->>>>>>> 33145b17
 
         # Initially no auth
         assert auth_manager.is_auth_enabled() is False
@@ -156,21 +141,10 @@
         config_file = os.path.join(temp_dir, "config.ini")
         oauth_file = os.path.join(temp_dir, "oauth.json")
 
-<<<<<<< HEAD
-        auth_manager = AuthManager(
-            oauth_file=oauth_file,
-            config_file=config_file
-        )
-
-        # Test unauthenticated instance
-        with patch('ytmusicapi.YTMusic') as mock_ytmusic, \
-             patch('builtins.print'):
-=======
         auth_manager = AuthManager(oauth_file=oauth_file, config_file=config_file)
 
         # Test unauthenticated instance
         with patch("ytmusicapi.YTMusic") as mock_ytmusic, patch("builtins.print"):
->>>>>>> 33145b17
 
             mock_instance = Mock()
             mock_ytmusic.return_value = mock_instance
@@ -185,20 +159,11 @@
         with open(oauth_file, "w") as f:
             json.dump(oauth_data, f)
 
-<<<<<<< HEAD
-        with patch('builtins.print'):
-            auth_manager.enable_auth("oauth")
-
-        # Test authenticated instance
-        with patch('ytmusicapi.YTMusic') as mock_ytmusic, \
-             patch('builtins.print'):
-=======
         with patch("builtins.print"):
             auth_manager.enable_auth("oauth")
 
         # Test authenticated instance
         with patch("ytmusicapi.YTMusic") as mock_ytmusic, patch("builtins.print"):
->>>>>>> 33145b17
 
             mock_instance = Mock()
             mock_ytmusic.return_value = mock_instance
@@ -218,11 +183,7 @@
         dislikes_file = os.path.join(temp_dir, "dislikes.json")
         dislike_manager = DislikeManager(dislikes_file)
 
-<<<<<<< HEAD
-        with patch('builtins.print'):
-=======
-        with patch("builtins.print"):
->>>>>>> 33145b17
+        with patch("builtins.print"):
             # Create playlist
             result = playlist_manager.create_playlist(
                 "My Workflow Playlist", "Test playlist"
@@ -281,18 +242,6 @@
         config_file = os.path.join(temp_dir, "config.ini")
         oauth_file = os.path.join(temp_dir, "oauth.json")
 
-<<<<<<< HEAD
-        auth_manager = AuthManager(
-            oauth_file=oauth_file,
-            config_file=config_file
-        )
-
-        with patch('builtins.print'):
-            # Setup OAuth
-            mock_oauth_data = {"access_token": "test_token", "refresh_token": "refresh_token"}
-
-            with patch('ytmusicapi.setup.setup_oauth', return_value=mock_oauth_data):
-=======
         auth_manager = AuthManager(oauth_file=oauth_file, config_file=config_file)
 
         with patch("builtins.print"):
@@ -303,7 +252,6 @@
             }
 
             with patch("ytmusicapi.setup.setup_oauth", return_value=mock_oauth_data):
->>>>>>> 33145b17
                 result = auth_manager.setup_oauth_auth("client_id", "client_secret")
                 assert result is True
 
@@ -338,11 +286,7 @@
         dislikes_file = os.path.join(temp_dir, "dislikes.json")
         dislike_manager = DislikeManager(dislikes_file)
 
-<<<<<<< HEAD
-        with patch('builtins.print'):
-=======
-        with patch("builtins.print"):
->>>>>>> 33145b17
+        with patch("builtins.print"):
             # Create playlist successfully
             playlist_manager.create_playlist("Error Test Playlist")
 
@@ -379,11 +323,7 @@
         manager1 = PlaylistManager(temp_dir)
         manager2 = PlaylistManager(temp_dir)
 
-<<<<<<< HEAD
-        with patch('builtins.print'):
-=======
-        with patch("builtins.print"):
->>>>>>> 33145b17
+        with patch("builtins.print"):
             # Create playlist with manager1
             manager1.create_playlist("Shared Playlist")
             manager1.add_song_to_playlist("Shared Playlist", sample_songs[0])
@@ -407,11 +347,7 @@
         manager1 = DislikeManager(dislikes_file)
         manager2 = DislikeManager(dislikes_file)
 
-<<<<<<< HEAD
-        with patch('builtins.print'):
-=======
-        with patch("builtins.print"):
->>>>>>> 33145b17
+        with patch("builtins.print"):
             # Dislike song with manager1
             manager1.dislike_song(sample_songs[0])
 
@@ -435,33 +371,18 @@
         """Test playlist song data validation"""
         playlist_manager = PlaylistManager(temp_dir)
 
-<<<<<<< HEAD
-        with patch('builtins.print'):
-=======
-        with patch("builtins.print"):
->>>>>>> 33145b17
+        with patch("builtins.print"):
             playlist_manager.create_playlist("Validation Test")
 
             # Test with various song data formats
             valid_song = {
                 "videoId": "valid_id",
                 "title": "Valid Song",
-<<<<<<< HEAD
-                "artists": [{"name": "Valid Artist"}]
-            }
-
-            minimal_song = {
-                "videoId": "minimal_id",
-                "title": "Minimal Song"
-            }
-
-=======
                 "artists": [{"name": "Valid Artist"}],
             }
 
             minimal_song = {"videoId": "minimal_id", "title": "Minimal Song"}
 
->>>>>>> 33145b17
             # Both should be handled appropriately
             playlist_manager.add_song_to_playlist("Validation Test", valid_song)
             playlist_manager.add_song_to_playlist("Validation Test", minimal_song)
@@ -475,11 +396,7 @@
         dislikes_file = os.path.join(temp_dir, "dislikes.json")
         dislike_manager = DislikeManager(dislikes_file)
 
-<<<<<<< HEAD
-        with patch('builtins.print'):
-=======
-        with patch("builtins.print"):
->>>>>>> 33145b17
+        with patch("builtins.print"):
             # Test with various song formats
             valid_song = {
                 "videoId": "valid_id",
